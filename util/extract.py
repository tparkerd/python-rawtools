#!/usr/bin/python3
# -*- coding: utf-8 -*-
import argparse
import logging
import math
import os
import re
import sys
from datetime import datetime as dt

import numpy as np
from PIL import Image, ImageDraw, ImageFont, ImageMath
from tqdm import tqdm


def read_dimensions(args, fp):
  # Get its respective .DAT file to get its dimensions
  dat_fp = f'{os.path.dirname(fp)}/{"".join(os.path.splitext(os.path.basename(fp))[:-1])}.dat'
  # If it cannot find .DAT file for specified .RAW
  if not os.path.isfile(dat_fp) or not os.path.exists(dat_fp):
    print(f'The DAT file for {fp} cannot be found. \'{dat_fp}\' cannot be found.')
    sys.exit(1)
  logging.debug(f'.DAT Path = {dat_fp}')
  with open(dat_fp, mode='r') as dfp:
    file_contents = dfp.readlines()
  file_contents = ''.join(file_contents)
  resolution_pattern = re.compile(r'\w+\:\s+(?P<x>\d+)\s+(?P<y>\d+)\s+(?P<z>\d+)')
  match = re.search(resolution_pattern, file_contents)
  return int(match.group('x')), int(match.group('y')), int(match.group('z'))

def get_maximum_slice_projection(args, fp):
  """Generate a project from the profile view a volume, using its maximum values per slice
  
  Args:
    args (Namespace): user-defined arguments
    fp (str): filepath for a .RAW volume

  """
  # Extract the resolution from .DAT file
  x, y, z = read_dimensions(args, fp)
  logging.debug(f'Volume dimensions: {x}, {y}, {z}')

  # Determine output location and check for conflicts
  ofp = os.path.join(args.cwd, f'{os.path.basename(os.path.splitext(fp)[0])}.msp.png')
  if os.path.exists(ofp) and os.path.isfile(ofp):
    # If file creation not forced, do not process volume, return
    if args.force == False:
      logging.info(f"File already exists. Skipping {ofp}.")
      return
    # Otherwise, user forced file generation
    else:
      logging.warning(f"FileExistsWarning - {ofp}. File will be overwritten.")

  # Calculate the number of bytes in a *single* slice of .RAW datafile
  # NOTE(tparker): This assumes that a unsigned 16-bit .RAW volume
  buffer_size = x * y * np.dtype('uint16').itemsize
  logging.debug(f'Allocated memory for a slice (i.e., buffer_size): {buffer_size} bytes')
  
  pbar = tqdm(total = z, desc="Generating projection") # progress bar
  with open(fp, mode='rb', buffering=buffer_size) as ifp:
    # Load in the first slice
    byte_slice = ifp.read(buffer_size) # Byte sequence
    raw_image_data = bytearray()
    # For each slice in the volume....
    while len(byte_slice) > 0:
      # Convert bytes to 16-bit values
      byte_sequence_max_values = np.frombuffer(byte_slice, dtype=np.uint16)
      # Create a 2-D array of the data that is analogous to the image
      byte_sequence_max_values = byte_sequence_max_values.reshape(y, x)
       # 'Squash' the slice into a single row of pixels containing the highest value along the 
      byte_sequence_max_values = np.amax(byte_sequence_max_values, axis=0)
      # Convert 16-bit values back to bytes
      byte_sequence_max_values = byte_sequence_max_values.tobytes()

      # Append the maximum values to the resultant image
      raw_image_data.extend(byte_sequence_max_values)
      # Read the next slice & update progress bar
      byte_slice = ifp.read(buffer_size)
      pbar.update(1)
    pbar.close()

    # Convert raw bytes to array of 16-bit values
    logging.debug(f"raw_image_data length: {len(raw_image_data)}")
    arr = np.frombuffer(raw_image_data, dtype=np.uint16)
    logging.debug(f"arr length: {len(arr)}")
    # Change the array from a byte sequence to a 2-D array with the same dimensions as the image
    try:
      arr = arr.reshape([z, x])
      array_buffer = arr.tobytes()
      pngImage = Image.new("I", arr.T.shape)
      pngImage.frombytes(array_buffer, 'raw', "I;16")
      pngImage.save(ofp)

      if args.step:
        try:
            fill = (255,0,0,225)
            img = Image.open(ofp)
            # Convert from grayscale to RGB
            img = ImageMath.eval('im/256', {'im': img }).convert('L').convert('RGBA')
            draw = ImageDraw.Draw(img)

            font = ImageFont.truetype('../etc/OpenSans-Regular.ttf', args.font_size)
            ascent, descent = font.getmetrics()
            offset = (ascent + descent) // 2

            width, height = img.size
            slice_index = 0

            while slice_index < height:
              slice_index += args.step
              # Adding text to current slice
              # Getting the ideal offset for the font
              # https://stackoverflow.com/questions/43060479/how-to-get-the-font-pixel-height-using-pil-imagefont
              text_y = slice_index - offset
              draw.text((110, text_y), str(slice_index), font = font, fill=fill)
              # Add line
              draw.line((0, slice_index, 100, slice_index), fill=fill)
            img.save(ofp)
        except:
          raise

    except Exception as err:
      logging.error(err)
      sys.exit(1)
    else:
      logging.info(f'Saved maximum slice projection as {ofp}')
    
def get_slice(args, fp):
  """ Extract the Nth slice out of a .RAW volume

  Args:
    args (Namespace): user-defined arguments
    fp (str): (Default: midslice) filepath for a .RAW volume

  """
  # Extract the resolution from .DAT file
  x, y, z = read_dimensions(args, fp)

  # Get the requested slice index
  i = int(math.floor(x / 2)) # set default to midslice  
  # If index defined and has a value, update index
  if hasattr(args, 'index'):
    if args.index is not None:
      i = args.index
  else:
    logging.info(f'Slice index not specified. Using midslice as default: \'{i}\'.')

 # Determine output location and check for conflicts
  ofp = os.path.join(args.cwd, f'{os.path.basename(os.path.splitext(fp)[0])}.s{str(i).zfill(5)}.png')
  if os.path.exists(ofp) and os.path.isfile(ofp):
    # If file creation not forced, do not process volume, return
    if args.force == False:
      logging.info(f"File already exists. Skipping {ofp}.")
      return
    # Otherwise, user forced file generation
    else:
      logging.warning(f"FileExistsWarning - {ofp}. File will be overwritten.")

  # Calculate the number of bytes in a *single* slice of .RAW data file
  # NOTE(tparker): This assumes that an unsigned 16-bit .RAW volume
  buffer_size = x * y * np.dtype('uint16').itemsize

  # Calculate the index bounds for the bytearray of a slice
  # This byte array is a 1-D array of the image data for the current slice
  # The index defined
  if i < 0 or i > y - 1:
    logging.error(f'OutOfBoundsError - Index specified, \'{i}\' outside of dimensions of image. Image dimensions are ({x}, {y}). Slices are indexed from 0 to {y - 1}, inclusive.')
    sys.exit(1)
  start_byte = (np.dtype('uint16').itemsize * x * i)
  end_byte = (np.dtype('uint16').itemsize * x * (i + 1))
  logging.debug(f'Relative byte indices for extracted slice: <{start_byte}, {end_byte}>')
  logging.debug(f'Allocated memory for a slice (i.e., buffer_size): {buffer_size} bytes')
  
  pbar = tqdm(total = z, desc=f"Extracting slice #{i}") # progress bar
  with open(fp, mode='rb', buffering=buffer_size) as ifp:
    byte_slice = ifp.read(buffer_size) # Byte sequence
    raw_byte_string = bytearray()
    # So long as there is data left in the .RAW, extract the next byte subset
    while len(byte_slice) > 0:
      ith_byte_sequence = byte_slice[start_byte : end_byte]
      raw_byte_string.extend(ith_byte_sequence)
      byte_slice = ifp.read(buffer_size)
      pbar.update(1)
    pbar.close()

  # Convert raw bytes to array of 16-bit values
  arr = np.frombuffer(raw_byte_string, dtype=np.uint16)
  # Change the array from a byte sequence to a 2-D array with the same dimensions as the image
  try:
    arr = arr.reshape([z, x])
    array_buffer = arr.tobytes()
    pngImage = Image.new("I", arr.T.shape)
    pngImage.frombytes(array_buffer, 'raw', "I;16")
    pngImage.save(ofp)
  except Exception as err:
    logging.error(err)
    sys.exit(1)
  else:
    logging.info(f'Saving Slice #{i} as {ofp}')

def parse_options():
  """Function to parse user-provided options from terminal
  """
  parser = argparse.ArgumentParser(description="Extract a slice or generate a side-view projection of a .RAW volume")
  parser.add_argument("-v", "--verbose", action="store_true", help="Increase output verbosity")
  parser.add_argument("-V", "--version", action="version", version='%(prog)s 1.0.0')
  parser.add_argument("-f", "--force", action="store_true", default=False, help="Force file creation. Overwrite any existing files.")
  parser.add_argument("-p", "--projection", action="store_true", help="Generate the maximum slice projection (msp) for volume (side-view)")
  parser.add_argument("--scale", dest="step", const=100, action="store", nargs='?', type=int, help="Add scale on left side of projection. Step is the number of slices between each label. Default: 100")
  parser.add_argument("-s", "--slice", dest='index', const=True, nargs='?', type=int, help="Extract a slice from volume. Default: midslice = floor(x / 2)")
  parser.add_argument("--font-size", dest="font_size", action="store", type=int, default=24, help="Font size of labels of scale. Default: 24")
  parser.add_argument("files", metavar='FILES', type=str, nargs='+', help='List of .raw files')
  args = parser.parse_args()

  # Configure logging, stderr and file logs
  logging_level = logging.INFO
  if args.verbose:
    logging_level = logging.DEBUG

  lfp = f"{dt.today().strftime('%Y-%m-%d')}_{os.path.splitext(os.path.basename(__file__))[0]}.log"

  logFormatter = logging.Formatter("%(asctime)s - [%(levelname)-4.8s] - %(filename)s %(lineno)d - %(message)s")
  rootLogger = logging.getLogger()
  rootLogger.setLevel(logging_level)

  fileHandler = logging.FileHandler(lfp)
  fileHandler.setFormatter(logFormatter)
  rootLogger.addHandler(fileHandler)

  consoleHandler = logging.StreamHandler()
  consoleHandler.setFormatter(logFormatter)
  rootLogger.addHandler(consoleHandler)

  return args

if __name__ == "__main__":
  args = parse_options()
  logging.debug(f'File(s) selected: {args.files}')
  # For each file provided...
  for fp in args.files:
<<<<<<< HEAD
    logging.info(f'Processing {fp} ({os.path.getsize(fp)})')
=======
    logging.info(f'Processing {fp} ({os.path.getsize(fp)} bytes)')
>>>>>>> b6071900
    # Set working directory for files
    args.cwd = os.path.dirname(fp)
    if args.index is not None:
      if args.index is True:
        args.index = None
      get_slice(args, fp)
    if args.projection is True:
      get_maximum_slice_projection(args, fp)<|MERGE_RESOLUTION|>--- conflicted
+++ resolved
@@ -238,11 +238,7 @@
   logging.debug(f'File(s) selected: {args.files}')
   # For each file provided...
   for fp in args.files:
-<<<<<<< HEAD
-    logging.info(f'Processing {fp} ({os.path.getsize(fp)})')
-=======
     logging.info(f'Processing {fp} ({os.path.getsize(fp)} bytes)')
->>>>>>> b6071900
     # Set working directory for files
     args.cwd = os.path.dirname(fp)
     if args.index is not None:
